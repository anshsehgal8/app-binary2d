--- conflicted
+++ resolved
@@ -538,12 +538,9 @@
     use futures::future::{Future, FutureExt, join_all};
     use ndarray::{s, azip};
     use ndarray_ops::{map_stencil3};
-<<<<<<< HEAD
-    use godunov_core::piecewise_linear::plm_gradient3;
-    use Direction::{X, Y};
-=======
+    // use godunov_core::piecewise_linear::plm_gradient3;
+    // use Direction::{X, Y};
     use futures::future::{Future, FutureExt, join_all};
->>>>>>> 134e3f86
 
 
     async fn join_3by3<T: Clone + Future>(a: [[&T; 3]; 3]) -> [[T::Output; 3]; 3]
@@ -579,7 +576,6 @@
         let pc_map = pc_map.clone();
         let block_index = block.index;
 
-<<<<<<< HEAD
         let flux = async move {
             // ============================================================================
             let intercell_flux = |l: &CellData, r: &CellData, f: &(f64, f64), axis: Direction| -> Conserved
@@ -593,9 +589,6 @@
                 let tau_y = 0.5 * (l.stress_field(nu, dim, axis, Y) + r.stress_field(nu, dim, axis, Y));
                 riemann_hlle(pl, pr, axis, cs2) + Conserved(0.0, -tau_x, -tau_y)
             };
-=======
-            let sum_sources = |s: [H::Conserved; 5]| s[0] + s[1] + s[2] + s[3] + s[4];
->>>>>>> 134e3f86
 
             // ============================================================================
             let pn = join_3by3(mesh.neighbor_block_indexes(block.index).map(|i| &pc_map[i])).await;
@@ -606,16 +599,6 @@
             let yf = &block.face_centers_y;
 
             // ============================================================================
-<<<<<<< HEAD
-=======
-            let sources = azip![
-                &uc,
-                &block.initial_conserved,
-                &block.cell_centers]
-            .apply_collect(|&u, &u0, &(x, y)| sum_sources(hydro.source_terms(&solver, u, u0, x, y, dt, &two_body_state)));
-
-            // ============================================================================
->>>>>>> 134e3f86
             let cell_data = azip![
                 pe.slice(s![1..-1,1..-1]),
                 gx.slice(s![ ..  ,1..-1]),
